--- conflicted
+++ resolved
@@ -1,8 +1,4 @@
-<<<<<<< HEAD
 """Run experiments to evolve species for various FitnessGoals.
-=======
-"""Run experiments to evolve species for various fitness goals.
->>>>>>> e748f4c4
 
 This script runs evolutionary experiments specified in the experiments module.
 Each experiment is broken down into multiple trials, which are mostly just
@@ -56,12 +52,7 @@
     result = 0
     # Look at the experiments with the most completed trials first, since they
     # may have historical runtime data from this machine.
-<<<<<<< HEAD
-    experiment_list = sorted(experiment_list, reverse=True)
-    for experiment in experiment_list:
-=======
     for experiment in sorted(experiment_list, reverse=True):
->>>>>>> e748f4c4
         # If the current experiment has historical data, use that to estimate
         # how long it takes to run the remaining trials of this experiment.
         # This is the most accurate, since different PhenotypePrograms and
