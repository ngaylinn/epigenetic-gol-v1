--- conflicted
+++ resolved
@@ -11,11 +11,7 @@
     simulate_phenotype,
     FitnessGoal, Simulator,
     NUM_STEPS, WORLD_SIZE)
-<<<<<<< HEAD
-from phenotype_program import TestClade
-=======
 from evolution import TestClade, NUM_ORGANISM_GENERATIONS
->>>>>>> e748f4c4
 from tests import test_case
 
 GLIDER = np.array(
@@ -48,28 +44,15 @@
         def single_trial():
             result = {}
             goal = FitnessGoal.STILL_LIFE
-<<<<<<< HEAD
-            simulator = Simulator(3, 3, 32)
             clade = TestClade()
-            simulator.populate(clade.serialize())
-            simulations = simulator.simulate_and_record(goal)
+            simulations = clade.evolve_organisms(goal, True)
             # Flatten out the collection of Videos orgnanized by species,
             # trial, and organism into a flat list with one Video for each
-            # individual in the population.
-            result['sims'] = np.reshape(
-                simulations, (-1, NUM_STEPS, WORLD_SIZE, WORLD_SIZE))
-            result['fitness'] = simulator.get_fitness_scores()
-=======
-            clade = TestClade()
-            simulations = clade.evolve_organisms(goal, True)
-            # Flatten out the collection of videos orgnanized by species,
-            # trial, and organism into a flat list with one video for each
             # individual in the population.
             result['sims'] = simulations.reshape(
                 (-1, NUM_STEPS, WORLD_SIZE, WORLD_SIZE))
             result['fitness'] = clade.organism_fitness_history.reshape(
                 (-1, NUM_ORGANISM_GENERATIONS))[:, -1]
->>>>>>> e748f4c4
             return result
         num_trials = 3
         results = [single_trial() for _ in range(num_trials)]
@@ -82,21 +65,11 @@
     def test_gpu_and_cpu_agree(self):
         """The fancy GPU-optimized simulation matches the basic one."""
         goal = FitnessGoal.STILL_LIFE
-<<<<<<< HEAD
-        simulator = Simulator(3, 3, 32)
         clade = TestClade()
-        simulator.populate(clade.serialize())
         # Grab just the first Video from the GPU (the rest should be the same)
-        gpu_simulation = simulator.simulate_and_record(goal)[0][0][0]
+        gpu_simulation = clade.evolve_organisms(goal, True)[0][0][0]
         # Run the CPU simulation with the same randomly generated phenotype we
         # used on the GPU, but then recompute the rest of the Video.
-=======
-        clade = TestClade()
-        # Grab just the first video from the GPU (the rest should be the same)
-        gpu_simulation = clade.evolve_organisms(goal, True)[0][0][0]
-        # Run the CPU simulation with the same randomly generated phenotype we
-        # used on the GPU, but then recompute the rest of the video.
->>>>>>> e748f4c4
         cpu_simulation = simulate_phenotype(gpu_simulation[0])
         self.assertSimulationEqual(gpu_simulation, cpu_simulation)
 
