"""Tests for kernel/reproduction.h

These tests are meant to document behavior and provide basic validation.
"""

import random
import unittest

import matplotlib.pyplot as plt
import numpy as np

import gif_files
from kernel import (
    breed_population,
<<<<<<< HEAD
    Cell, GenotypeDType, Simulator,
    CELLS_PER_STAMP, CROSSOVER_RATE, MUTATION_RATE, NUM_GENES, STAMP_SIZE)
from phenotype_program import TestClade
=======
    Cell, GenotypeDType,
    CELLS_PER_STAMP, CROSSOVER_RATE, MUTATION_RATE, NUM_GENES, STAMP_SIZE)
from evolution import TestClade
>>>>>>> e748f4c4
from tests import test_case


def visualize_genotype(genotype):
<<<<<<< HEAD
    """Render a Genotype as a plt figure with images."""
=======
    """Render a genotype as a plt figure with images."""
>>>>>>> e748f4c4
    cols = NUM_GENES
    fig = plt.figure("Genotype")
    for gene_index in range(cols):
        axis = fig.add_subplot(2, cols, gene_index + 1)
<<<<<<< HEAD
        # Make a primitive bar chart representing the Scalar genes
        # that's the same width and appearance as a Stamp gene value.
=======
        # Make a primitive bar chart representing the scalar genes
        # that's the same width and appearance as a stamp gene value.
>>>>>>> e748f4c4
        scale_factor = (1 << 32) / STAMP_SIZE
        raw_value = genotype['scalar_genes'][gene_index]
        scaled_value = int(raw_value / scale_factor)
        scalar_viz = np.pad(
            np.full((2, scaled_value), 0x00, dtype=np.uint8),
            ((0, 0), (0, STAMP_SIZE - scaled_value)),
            constant_values=0xFF)
        gif_files.add_simulation_data_to_figure(scalar_viz, fig, axis)
        axis.set_title(f'{100 * raw_value / (0xFFFFFFFF):0.2f}%')
    for gene_index in range(cols):
        axis = fig.add_subplot(2, cols, cols + gene_index + 1)
        gif_files.add_simulation_data_to_figure(
            genotype['stamp_genes'][gene_index], fig, axis)


class TestReproduction(test_case.TestCase):
    """Tests for initializing and breeding populations of Genotypes."""

    def test_randomize(self):
        """Random genes have the expected distributional properties."""
        num_species, num_trials, num_organisms = 5, 5, 32
<<<<<<< HEAD
        simulator = Simulator(num_species, num_trials, num_organisms)
        clade = TestClade(5)
        simulator.populate(clade.serialize())
        genotypes = simulator.get_genotypes()
=======
        clade = TestClade()
        clade.populate_simulator()
        genotypes = clade.simulator.get_genotypes()
>>>>>>> e748f4c4
        # For every trial, look at the genes of all the organisms in that
        # population and make sure they are randomized appropriately.
        for species_index in range(num_species):
            for trial_index in range(num_trials):
                organism_genotypes = genotypes[species_index][trial_index]
                scalar_values = organism_genotypes['scalar_genes'].flatten()
                stamp_values = organism_genotypes['stamp_genes'].flatten()
                msg = f'species {species_index}, trial {trial_index}'
                # Scalar genes are 50% of their max value, on average.
                self.assertProportional(
                    1 << 31, scalar_values.mean(), delta=0.11, msg=msg)
                # Scalar gene values are almost all unique, since few values
                # are being drawn from the full range of 32-bit ints.
                self.assertAlmostEqual(
                    num_organisms * NUM_GENES,
                    np.unique(scalar_values).size,
                    delta=0.01, msg=msg)
                # The average stamp value is halfway between ALIVE and DEAD.
                self.assertProportional(
                    (int(Cell.DEAD) + int(Cell.ALIVE)) / 2,
                    stamp_values.mean(),
                    0.11, msg=msg)
                # About half of the stamp values are ALIVE.
                self.assertProportional(
                    len(stamp_values) / 2,
                    np.count_nonzero(stamp_values == int(Cell.ALIVE)),
                    0.11, msg=msg)
                # All stamp values are either ALIVE or DEAD.
                self.assertEqual(
                    len(stamp_values),
                    np.count_nonzero(
                        np.logical_or(
                            stamp_values == int(Cell.ALIVE),
                            stamp_values == int(Cell.DEAD))))

    def test_sample_random_genotypes(self):
        """Collect visualizations of random genotypes to verify manually."""
        num_organisms = 8
<<<<<<< HEAD
        simulator = Simulator(1, 1, num_organisms)
        clade = TestClade(1)
        simulator.populate(clade.serialize())
        genotypes = simulator.get_genotypes()
=======
        clade = TestClade()
        clade.populate_simulator()
        genotypes = clade.simulator.get_genotypes()
>>>>>>> e748f4c4
        for organism_index in range(num_organisms):
            visualize_genotype(genotypes[0][0][organism_index])
            path, test_name = self.get_test_data_location()
            # SVG would be a better graphics format, but the pyplot library has
            # a bug where SVG file outputs are not deterministic.
            plt.savefig(f'{path}/{test_name}{organism_index}.png')
            plt.close()

    def test_reproducibility(self):
        """The same seed produces the same pseudorandom genotypes."""
        def single_trial():
            result = {}
<<<<<<< HEAD
            simulator = Simulator(5, 5, 32)
            clade = TestClade(5)
            simulator.populate(clade.serialize())
            result['before'] = simulator.get_genotypes()
            simulator.propagate()
            result['after'] = simulator.get_genotypes()
=======
            clade = TestClade()
            clade.populate_simulator()
            result['before'] = clade.simulator.get_genotypes()
            clade.simulator.propagate()
            result['after'] = clade.simulator.get_genotypes()
>>>>>>> e748f4c4
            return result
        num_trials = 3
        results = [single_trial() for _ in range(num_trials)]
        prototype = results.pop()
        for result in results:
            self.assertArrayEqual(
                prototype['before']['scalar_genes'],
                result['before']['scalar_genes'])
            self.assertArrayEqual(
                prototype['before']['stamp_genes'],
                result['before']['stamp_genes'])
            self.assertArrayEqual(
                prototype['after']['scalar_genes'],
                result['after']['scalar_genes'])
            self.assertArrayEqual(
                prototype['after']['stamp_genes'],
                result['after']['stamp_genes'])

    def test_mutations(self):
        """Genes mutate during reproduction as expected."""
        # Use a larger population size so we'll get enough mutations to
        # measure with some precision.
        num_species, num_trials, num_organisms = 32, 32, 32
        population_size = num_species * num_trials * num_organisms

<<<<<<< HEAD
        # Set all Genotype values to 0 and have every organism breed with
=======
        # Set all genotype values to 0 and have every organism breed with
>>>>>>> e748f4c4
        # itself. Any non-zero values are the result of mutations.
        genotypes = np.zeros(
            (num_species, num_trials, num_organisms), dtype=GenotypeDType)
        parent_selections = list(range(population_size))
        mate_selections = parent_selections

        # Actually do the breeding
        genotypes = breed_population(
            genotypes, parent_selections, mate_selections)
        scalar_values = genotypes['scalar_genes'].flatten()
        stamp_values = genotypes['stamp_genes'].flatten()

        # Assert mutation rate is as expected.
        self.assertProportional(
            MUTATION_RATE * NUM_GENES * population_size,
            np.count_nonzero(scalar_values),
            delta=0.1)
        alive_probability = 0.5
        self.assertProportional(
            (MUTATION_RATE * NUM_GENES * CELLS_PER_STAMP *
             population_size * alive_probability),
            np.count_nonzero(stamp_values),
            delta=0.1)

    def test_crossover(self):
        """Reproduction uses crossover at the expected rate."""
        num_species, num_trials, num_organisms = 5, 5, 32
        half_organisms = int(num_organisms / 2)
        population_size = num_species * num_trials * num_organisms

        # Set up Genotypes and select organisms such that each parent has all
        # of its genes set to its max value and each mate has all its genes set
        # to a low value. Then we can see how many genes from parents and mates
        # make it through the breeding process.
        parent_selections = []
        mate_selections = []
        population_index = 0
        genotypes = np.empty(
            (num_species, num_trials, num_organisms), dtype=GenotypeDType)
        for species_index in range(num_species):
            for trial_index in range(num_trials):
                for organism_index in range(num_organisms):
                    genotype = (
                        genotypes[species_index][trial_index][organism_index])
                    if organism_index < half_organisms:
                        genotype['scalar_genes'].fill(0xFFFFFFFF)
                        genotype['stamp_genes'].fill(0xFF)
                        parent_selections.append(population_index)
                        mate_selections.append(
                            population_index + half_organisms)
                    else:
                        genotype['scalar_genes'].fill(0x00000000)
                        genotype['stamp_genes'].fill(0x00)
                        parent_selections.append(
                            population_index - half_organisms)
                        mate_selections.append(population_index)
                    population_index += 1

        # Actually do the breeding.
        genotypes = breed_population(
            genotypes, parent_selections, mate_selections)
        scalar_values = genotypes['scalar_genes'].flatten()
        stamp_values = genotypes['stamp_genes'].flatten()

        # Assert that genes got remixed as expected. Note, rather than
        # computing expected values that take mutation rates into account, we
        # just set slightly looser bounds. This works pretty well since the
        # crossover rate is much greater than the mutation rate.
        # If there was no crossover, all genes come from parent. If there was
        # crossover, 50% of genes come from parent.
        parent_gene_rate = (
            (1 - CROSSOVER_RATE) + 0.5 * CROSSOVER_RATE)
        self.assertProportional(
            parent_gene_rate * NUM_GENES * population_size,
            np.count_nonzero(scalar_values),
            delta=0.02)
        self.assertProportional(
            (parent_gene_rate * NUM_GENES * CELLS_PER_STAMP * population_size),
            np.count_nonzero(stamp_values),
            delta=0.02)


if __name__ == '__main__':
    unittest.main()<|MERGE_RESOLUTION|>--- conflicted
+++ resolved
@@ -12,35 +12,20 @@
 import gif_files
 from kernel import (
     breed_population,
-<<<<<<< HEAD
-    Cell, GenotypeDType, Simulator,
-    CELLS_PER_STAMP, CROSSOVER_RATE, MUTATION_RATE, NUM_GENES, STAMP_SIZE)
-from phenotype_program import TestClade
-=======
     Cell, GenotypeDType,
     CELLS_PER_STAMP, CROSSOVER_RATE, MUTATION_RATE, NUM_GENES, STAMP_SIZE)
 from evolution import TestClade
->>>>>>> e748f4c4
 from tests import test_case
 
 
 def visualize_genotype(genotype):
-<<<<<<< HEAD
     """Render a Genotype as a plt figure with images."""
-=======
-    """Render a genotype as a plt figure with images."""
->>>>>>> e748f4c4
     cols = NUM_GENES
     fig = plt.figure("Genotype")
     for gene_index in range(cols):
         axis = fig.add_subplot(2, cols, gene_index + 1)
-<<<<<<< HEAD
         # Make a primitive bar chart representing the Scalar genes
         # that's the same width and appearance as a Stamp gene value.
-=======
-        # Make a primitive bar chart representing the scalar genes
-        # that's the same width and appearance as a stamp gene value.
->>>>>>> e748f4c4
         scale_factor = (1 << 32) / STAMP_SIZE
         raw_value = genotype['scalar_genes'][gene_index]
         scaled_value = int(raw_value / scale_factor)
@@ -62,16 +47,9 @@
     def test_randomize(self):
         """Random genes have the expected distributional properties."""
         num_species, num_trials, num_organisms = 5, 5, 32
-<<<<<<< HEAD
-        simulator = Simulator(num_species, num_trials, num_organisms)
-        clade = TestClade(5)
-        simulator.populate(clade.serialize())
-        genotypes = simulator.get_genotypes()
-=======
         clade = TestClade()
         clade.populate_simulator()
         genotypes = clade.simulator.get_genotypes()
->>>>>>> e748f4c4
         # For every trial, look at the genes of all the organisms in that
         # population and make sure they are randomized appropriately.
         for species_index in range(num_species):
@@ -110,16 +88,9 @@
     def test_sample_random_genotypes(self):
         """Collect visualizations of random genotypes to verify manually."""
         num_organisms = 8
-<<<<<<< HEAD
-        simulator = Simulator(1, 1, num_organisms)
-        clade = TestClade(1)
-        simulator.populate(clade.serialize())
-        genotypes = simulator.get_genotypes()
-=======
         clade = TestClade()
         clade.populate_simulator()
         genotypes = clade.simulator.get_genotypes()
->>>>>>> e748f4c4
         for organism_index in range(num_organisms):
             visualize_genotype(genotypes[0][0][organism_index])
             path, test_name = self.get_test_data_location()
@@ -132,20 +103,11 @@
         """The same seed produces the same pseudorandom genotypes."""
         def single_trial():
             result = {}
-<<<<<<< HEAD
-            simulator = Simulator(5, 5, 32)
-            clade = TestClade(5)
-            simulator.populate(clade.serialize())
-            result['before'] = simulator.get_genotypes()
-            simulator.propagate()
-            result['after'] = simulator.get_genotypes()
-=======
             clade = TestClade()
             clade.populate_simulator()
             result['before'] = clade.simulator.get_genotypes()
             clade.simulator.propagate()
             result['after'] = clade.simulator.get_genotypes()
->>>>>>> e748f4c4
             return result
         num_trials = 3
         results = [single_trial() for _ in range(num_trials)]
@@ -171,11 +133,7 @@
         num_species, num_trials, num_organisms = 32, 32, 32
         population_size = num_species * num_trials * num_organisms
 
-<<<<<<< HEAD
         # Set all Genotype values to 0 and have every organism breed with
-=======
-        # Set all genotype values to 0 and have every organism breed with
->>>>>>> e748f4c4
         # itself. Any non-zero values are the result of mutations.
         genotypes = np.zeros(
             (num_species, num_trials, num_organisms), dtype=GenotypeDType)
