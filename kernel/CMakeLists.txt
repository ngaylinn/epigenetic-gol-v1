--- conflicted
+++ resolved
@@ -1,67 +1,128 @@
-cmake_minimum_required(VERSION 3.4...3.18)
-
-# Save compiler option details, which a language server can use for improved
-# diagnostics when developing this project.
-set(CMAKE_EXPORT_COMPILE_COMMANDS ON)
-
-# Work around a version compatibility issue between nvcc and g++ when compiling
-# the cub library and its dependency on std::functional.
-# For me, nvcc 11.5 w/ g++ 11.3 doesn't work, but nvcc 11.5 w/ g++ 10.4 does.
-# The -lineinfo flag ensures line number debug information is available when
-# using tools like compute-sanitizer.
-set(CMAKE_CUDA_FLAGS "-ccbin=g++-10 -lineinfo")
-
-# Uncomment to print out each command as it's executed for debugging purposes.
-# set(CMAKE_VERBOSE_MAKEFILE ON)
-
-project(kernel LANGUAGES CXX CUDA)
-project(c_demo LANGUAGES CXX CUDA)
-
-# Bundle all the C++ code for this project as a Python module.
-find_package(Python 3.10 COMPONENTS Interpreter Development REQUIRED)
-find_package(pybind11 REQUIRED)
-pybind11_add_module(
-    kernel
-    development.cu
-    fitness.cu
-    gol_simulation.cu
-    python_module.cc
-    reproduction.cu
-    selection.cu
-    simulator.cu)
-
-# For debugging, build a pure C++ simulation demo that doesn't include Pybind11
-# or Python in any way.
-add_executable(
-    cpp_demo
-    development.cu
-    fitness.cu
-    gol_simulation.cu
-    reproduction.cu
-    selection.cu
-    simulator.cu)
-
-<<<<<<< HEAD
-# The nvcomp library is needed for the ENTROPY fitness goal. This dependency
-# can be removed if you also disable the ENTROPY fitness code.
-=======
->>>>>>> 3874c442
-find_package(nvcomp 3.0.2 REQUIRED)
-target_link_libraries(
-    kernel PRIVATE nvcomp::nvcomp)
-target_link_libraries(
-    cpp_demo PRIVATE nvcomp::nvcomp)
-
-# Force all C++ code to build with g++ 10, so that code that runs on host and
-# device is linkable with host-only code. It seems like this has to come after
-# loading the pybind11 libraries to affect them.
-set(CMAKE_CXX_COMPILER /usr/bin/g++-10)
-
-# Configuration options required to reference __device__ functions across file
-# boundaries.
-set_target_properties(kernel PROPERTIES CUDA_SEPARABLE_COMPILATION ON)
-set_target_properties(cpp_demo PROPERTIES CUDA_SEPARABLE_COMPILATION ON)
-
-# Uncomment to generate PTX files to examine register allocation.
-# add_library(simulator OBJECT simulator.cu)
-# set_property(TARGET simulator PROPERTY CUDA_PTX_COMPILATION ON)
+cmake_minimum_required(VERSION 3.4...3.18)+
++
+# Save compiler option details, which a language server can use for improved+
+# diagnostics when developing this project.+
+set(CMAKE_EXPORT_COMPILE_COMMANDS ON)+
++
+# Work around a version compatibility issue between nvcc and g++ when compiling+
+# the cub library and its dependency on std::functional.+
+# For me, nvcc 11.5 w/ g++ 11.3 doesn't work, but nvcc 11.5 w/ g++ 10.4 does.+
+# The -lineinfo flag ensures line number debug information is available when+
+# using tools like compute-sanitizer.+
+set(CMAKE_CUDA_FLAGS "-ccbin=g++-10 -lineinfo")+
++
+# Uncomment to print out each command as it's executed for debugging purposes.+
+# set(CMAKE_VERBOSE_MAKEFILE ON)+
++
+project(kernel LANGUAGES CXX CUDA)+
+project(c_demo LANGUAGES CXX CUDA)+
++
+# Bundle all the C++ code for this project as a Python module.+
+find_package(Python 3.10 COMPONENTS Interpreter Development REQUIRED)+
+find_package(pybind11 REQUIRED)+
+pybind11_add_module(+
+    kernel+
+    development.cu+
+    fitness.cu+
+    gol_simulation.cu+
+    python_module.cc+
+    reproduction.cu+
+    selection.cu+
+    simulator.cu)+
++
+# For debugging, build a pure C++ simulation demo that doesn't include Pybind11+
+# or Python in any way.+
+add_executable(+
+    cpp_demo+
+    development.cu+
+    fitness.cu+
+    gol_simulation.cu+
+    reproduction.cu+
+    selection.cu+
+    simulator.cu)+
++
+# The nvcomp library is needed for the ENTROPY fitness goal. This dependency+
+# can be removed if you also disable the ENTROPY fitness code.+
+find_package(nvcomp 3.0.2 REQUIRED)+
+target_link_libraries(+
+    kernel PRIVATE nvcomp::nvcomp)+
+target_link_libraries(+
+    cpp_demo PRIVATE nvcomp::nvcomp)+
++
+# Force all C++ code to build with g++ 10, so that code that runs on host and+
+# device is linkable with host-only code. It seems like this has to come after+
+# loading the pybind11 libraries to affect them.+
+set(CMAKE_CXX_COMPILER /usr/bin/g++-10)+
++
+# Configuration options required to reference __device__ functions across file+
+# boundaries.+
+set_target_properties(kernel PROPERTIES CUDA_SEPARABLE_COMPILATION ON)+
+set_target_properties(cpp_demo PROPERTIES CUDA_SEPARABLE_COMPILATION ON)+
++
+# Uncomment to generate PTX files to examine register allocation.+
+# add_library(simulator OBJECT simulator.cu)+
+# set_property(TARGET simulator PROPERTY CUDA_PTX_COMPILATION ON)+