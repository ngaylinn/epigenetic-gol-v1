"""Define all experiment data collected by this project.

This project is an experimental evolutionary algorithm. To better understand
how it works and how various design decisions impact performance, the project
tests various algorithm variants on a suite of different FitnessGoals. Because
luck is a major factor in any evolutionary algorithm, it repeats each
experiment NUM_TRIALS times to estimate average performance.

The run_experiments script uses this module to define the set of experiments to
run, generate result data, and manage that data on a filesystem. This module
uses the evolution module to actually run the experiment and gather data, then
it post-processes that data to record just the information needed by the
visualize_results script.
"""

import functools
import pathlib
import pickle
import random

import numpy as np
import time

from evolution import (
    NUM_SPECIES, NUM_TRIALS, NUM_ORGANISMS,
    NUM_SPECIES_GENERATIONS, NUM_ORGANISM_GENERATIONS,
    Clade)
from kernel import FitnessDType, FitnessGoal
from phenotype_program import Constraints

POPULATION_SIZE = NUM_SPECIES * NUM_TRIALS * NUM_ORGANISMS

LIFETIMES_PER_TRIAL = (
    NUM_SPECIES_GENERATIONS * NUM_ORGANISM_GENERATIONS * POPULATION_SIZE)


class OrganismData:
    """A summary of a single evolved organism.

    Attributes
    ----------
    fitness_scores: FitnessDType
        The fitness score for this organism
    genotype: numpy array of GenotypeDType
<<<<<<< HEAD
        The Genotype of this organism, useful for reproducing the phenotype on
=======
        The genotype of this organism, useful for reproducing the phenotype on
>>>>>>> e748f4c4
        demand.
    """
    def __init__(self, organism_fitness, genotype):
        self.fitness = organism_fitness
        self.genotype = genotype


# Sortable by fitness
@functools.total_ordering
class SpeciesData:
    """A summary of an evolved species of organisms.

    Attributes
    ----------
    fitness: FitnessDType
        The fitness score for this species
    phenotype_program: PhenotypeProgram
        The PhenotypeProgram for this species, useful for reproducing the
        phenotype of an organism of this species.
    all_trial_organism_fitness: numpy array of FitnessDType
        A record of the best fitness score from the full population of
        organisms across all trials and generations, useful for visualizing
        the "evolvability" of organisms of each species (which determines
        species fitness, like phenotype does for an organism).
    best_organism: OrganismData
        A summary of the best organism found for this species.
    """
    def __init__(self, species_fitness, organism_fitness,
                 phenotype_program, best_organism):
        self.fitness = species_fitness
        self.phenotype_program = phenotype_program

        # Rather than recording the fitness of all organisms across all trials
        # and generations, keep just the best fitness score for all trials and
        # generations. This shows how max fitness improves over time, a sign of
        # "evolvability."
        assert organism_fitness.shape == (
            NUM_TRIALS, NUM_ORGANISMS, NUM_ORGANISM_GENERATIONS)
        self.all_trial_organism_fitness = organism_fitness.max(axis=1)
        assert self.all_trial_organism_fitness.shape == (
            NUM_TRIALS, NUM_ORGANISM_GENERATIONS)

        # The best organism can vary significantly across trials, but not
        # always, and the focus of this experiment is on the species. For that
        # reason, only capture one best organism per species.
        self.best_organism = best_organism

    def __eq__(self, other):
        if other is None:
            return False
        return self.fitness == other.fitness

    def __lt__(self, other):
        if other is None:
            return False
        return self.fitness < other.fitness


class ExperimentData:
    """A summary of the species evolved in an experiment with multiple trials.

    Attributes
    ----------
    best_species_per_trial: list of SpeciesData
        A summary of the best species from each trial.
    all_trial_species_fitness: numpy array of FitnessDType
        A record of the best fitness score from the full population of
        species across all trials and generations, useful for visualizing
        the "evolvability" of species in this experiment (and the effectiveness
        of the epigenetic algorithm overall).
    """
    def __init__(self, results_path):
        # Try to load partial results from the filesystem, or create an empty
        # ExperimentData object.
        self.results_path = results_path
        if self.load_from_filesystem():
            return
        self.best_species_per_trial = []
        self.all_trial_species_fitness = np.zeros(
            (NUM_TRIALS, NUM_SPECIES_GENERATIONS), dtype=FitnessDType)

    def log_trial(self, species_trial, clade):
        """Record the results of one experiment trial to the filesystem.

        This method processes the raw experiment data collected in clade to
        capture just the data needed by the visualize_results script. Once the
        data is processed, it gets written to the filesystem.
        """
        # For reference, document the shape of the arrays manipulated here.
        assert clade.species_fitness_history.shape == (
            NUM_SPECIES, NUM_SPECIES_GENERATIONS)
        assert clade.organism_fitness_history.shape == (
            NUM_SPECIES, NUM_TRIALS,
            NUM_ORGANISMS, NUM_ORGANISM_GENERATIONS)
        assert clade.genotypes.shape == (
            NUM_SPECIES, NUM_TRIALS, NUM_ORGANISMS)

        # Find the species with the best fitness in the final generation, then
        # find the fittest organism evolved for that species across all
        # organism trials.
        species_index = clade.species_fitness_history[:, -1].argmax()
        organism_fitness_by_trial = clade.organism_fitness_history[
            species_index, :, :, -1]
        assert organism_fitness_by_trial.shape == (NUM_TRIALS, NUM_ORGANISMS)
        organism_trial = organism_fitness_by_trial.max(axis=1).argmax()
        organism_index = organism_fitness_by_trial[organism_trial].argmax()

        # Record basic information about the best organism produced by the best
        # species in this species trial.
        organism_data = OrganismData(
            clade.organism_fitness_history[
                species_index, organism_trial, organism_index, -1],
            clade.genotypes[species_index, organism_trial, organism_index])

        # Record basic information about the best species in this species
        # trial, including the best organism of that species.
        species_data = SpeciesData(
            clade.species_fitness_history[species_index, -1],
            clade.organism_fitness_history[species_index, :, :, :],
            clade.programs[species_index],
            organism_data)

        # Record best species data from each species trial on filesystem.
        self.best_species_per_trial.append(species_data)
        self.best_species_per_trial.sort()
<<<<<<< HEAD
        self.all_trial_species_fitness[species_trial] = species_data.fitness
=======
        self.all_trial_species_fitness[species_trial] = (
            clade.species_fitness_history[species_index])
>>>>>>> e748f4c4
        self.save_to_filesystem()

    def load_from_filesystem(self):
        """Attempt to load ExperimentData from the filesystem."""
        try:
            with open(self.results_path, 'rb') as file:
                data = pickle.load(file)
            (self.best_species_per_trial,
             self.all_trial_species_fitness) = data
            return True
        except Exception:
            return False

    def save_to_filesystem(self):
        """Attempt to save ExperimentData to the filesystem."""
        data = (self.best_species_per_trial,
                self.all_trial_species_fitness)
        with open(self.results_path, 'wb') as file:
            pickle.dump(data, file)


# Sortable by number of completed trials.
@functools.total_ordering
class Experiment:
    """Handle for managing result data objects for an Experiment.

    This is the primary interface between this module and the rest of the
    project. Each experiment is associated with a directory path where
    experiment state and results will be recorded. Each experiment takes a set
    of Constraints that determine how species evolution will work, a
    FitnessGoal that each species will adapt to, and a name string to identify
    the experiment. If experiment state is found in the path directory, then
    these experiment metadata will be restored from that state and the
    arguments will be ignored. Otherwise, a new Experiment is created with
    those metadata to be saved to the filesystem once the first trial is run.
    """
    def __init__(self, path, name=None, fitness_goal=None,
                 constraints=None):
        assert path.is_dir()
        self.path = path
        self.results_path = path.joinpath('results.pickle')
        self.state_path = path.joinpath('state.pickle')
        # Either load metadata and state from the filesystem, or initialize
        # them for a new Experiment.
        if self.load_from_filesystem():
            return
        self.name = name
        self.fitness_goal = fitness_goal
        self.constraints = constraints
        self.trial = -1
        self.elapsed = 0
        self.lifetimes = 0
        self.experiment_data = None

    def has_started(self):
        """Returns True iff at least one trial has been run."""
        return self.trial > -1

    def has_finished(self):
        """Returns True iff all trials have completed."""
        return self.trial + 1 >= NUM_TRIALS

    def get_results(self):
        """Load results from the filesystem."""
        return ExperimentData(self.results_path)

    def run_trial(self):
        """Run one trial, and save results to the filesystem."""
        self.trial += 1

        # Record how long it takes to run this trial in order to estimate how
        # long it will take to run future trials.
        start = time.perf_counter()

        # Actually evolve species and capture data for this trial to the
        # filesystem. Note this either starts a new ExperimentData object or
        # appends to the one already present on the filesystem.
        # Seed the RNG with the trial number, so each trial will have a
        # different but repeatable pseudorandom sequence.
        clade = Clade(constraints=self.constraints, seed=self.trial)
        clade.evolve_species(self.fitness_goal)
        experiment_data = self.get_results()
        experiment_data.log_trial(self.trial, clade)

        # Only hold experiment results in memory for the duration of the trial.
        # This prevents the program's memory footprint from growing as it
        # processes long batch runs.
        del experiment_data
        del clade

        # Update experiment metadata and save it to the filesystem.
        self.elapsed += time.perf_counter() - start
        self.lifetimes += LIFETIMES_PER_TRIAL
        self.save_to_filesystem()

    @property
    def klps(self):
        """Experiment execution speed, in thousands of lifetimes per second."""
        return self.lifetimes / self.elapsed / 1000

    @property
    def average_trial_duration(self):
        """Trial runtime in seconds, averaged across all trials run so far."""
        if self.trial == -1:
            return None
        return self.elapsed / (self.trial + 1)

    @property
    def remaining_trials(self):
        """Number of trials left to run."""
        return NUM_TRIALS - self.trial - 1

    def save_to_filesystem(self):
        """Attempt to save metadata and state to the filesystem."""
        data = (self.name,
                self.fitness_goal,
                self.constraints,
                self.trial,
                self.elapsed,
                self.lifetimes)
        with open(self.state_path, 'wb') as file:
            pickle.dump(data, file)

    def load_from_filesystem(self):
        """Attempt to load metadata and state from the filesystem."""
        try:
            with open(self.state_path, 'rb') as file:
                data = pickle.load(file)
            (self.name,
             self.fitness_goal,
             self.constraints,
             self.trial,
             self.elapsed,
             self.lifetimes) = data
            return True
        except Exception:
            return False

    def __eq__(self, other):
        if other is None:
            return False
        return self.trial == other.trial

    def __lt__(self, other):
        if other is None:
            return False
        return self.trial < other.trial


def build_experiment_list():
    """Construct the list of all experiments to run for this project.

    This project compares how many variations of the core algorithm performs on
    a variety of FitnessGoals. Each experiment can take a long time to run
    (nearly two hours on the original development machine), and the cross
    product of all possible Constraints and FitnessGoals is quite large. For
    that reason, it's helpful to sometimes run just a few of the full set of
    experiments. This is easily done by commenting and uncommenting lines
    below, to change up which subsets of the full list of experiments will be
    considered by the run_experiments and visualize_results scripts. Since all
    result data is saved to the filesystem keyed by experiment name, changing
    the set of experiments to run won't clobber results already computed for
    other experiments.

    There's no need to call this function directly, just use the
    experiment_list variable below.
    """
    goals = [
<<<<<<< HEAD
=======
        FitnessGoal.ENTROPY,
>>>>>>> e748f4c4
        FitnessGoal.EXPLODE,
        FitnessGoal.LEFT_TO_RIGHT,
        FitnessGoal.RING,
        FitnessGoal.STILL_LIFE,
        FitnessGoal.SYMMETRY,
        FitnessGoal.THREE_CYCLE,
        FitnessGoal.TWO_CYCLE,
    ]
    bias_options = [
        False,
        True,
    ]
    composition_options = [
        False,
        True,
    ]
    stamp_options = [
        False,
        True,
    ]
    experiment_list = []
    for goal in goals:
        for allow_bias in bias_options:
            for allow_composition in composition_options:
                for allow_stamp_transforms in stamp_options:
                    constraints = Constraints(
                        allow_bias, allow_composition, allow_stamp_transforms)
                    constraint_str = (
                        f'B{allow_bias:b}'
                        f'C{allow_composition:b}'
                        f'S{allow_stamp_transforms:b}')
                    path = pathlib.Path(
                        f'output/experiments/{goal.name}/{constraint_str}')
                    path.mkdir(parents=True, exist_ok=True)
                    name = f'{goal.name}_{constraint_str}'
                    experiment_list.append(
                        Experiment(path, name, goal, constraints))
    return experiment_list


# The master list of all experiments to run for this project.
experiment_list = build_experiment_list()<|MERGE_RESOLUTION|>--- conflicted
+++ resolved
@@ -42,11 +42,7 @@
     fitness_scores: FitnessDType
         The fitness score for this organism
     genotype: numpy array of GenotypeDType
-<<<<<<< HEAD
         The Genotype of this organism, useful for reproducing the phenotype on
-=======
-        The genotype of this organism, useful for reproducing the phenotype on
->>>>>>> e748f4c4
         demand.
     """
     def __init__(self, organism_fitness, genotype):
@@ -172,12 +168,8 @@
         # Record best species data from each species trial on filesystem.
         self.best_species_per_trial.append(species_data)
         self.best_species_per_trial.sort()
-<<<<<<< HEAD
-        self.all_trial_species_fitness[species_trial] = species_data.fitness
-=======
         self.all_trial_species_fitness[species_trial] = (
             clade.species_fitness_history[species_index])
->>>>>>> e748f4c4
         self.save_to_filesystem()
 
     def load_from_filesystem(self):
@@ -346,10 +338,7 @@
     experiment_list variable below.
     """
     goals = [
-<<<<<<< HEAD
-=======
         FitnessGoal.ENTROPY,
->>>>>>> e748f4c4
         FitnessGoal.EXPLODE,
         FitnessGoal.LEFT_TO_RIGHT,
         FitnessGoal.RING,
