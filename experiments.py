--- conflicted
+++ resolved
@@ -1,386 +1,383 @@
-"""Define all experiment data collected by this project.
-
-This project is an experimental evolutionary algorithm. To better understand
-how it works and how various design decisions impact performance, the project
-tests various algorithm variants on a suite of different FitnessGoals. Because
-luck is a major factor in any evolutionary algorithm, it repeats each
-experiment NUM_TRIALS times to estimate average performance.
-
-The run_experiments script uses this module to define the set of experiments to
-run, generate result data, and manage that data on a filesystem. This module
-uses the evolution module to actually run the experiment and gather data, then
-it post-processes that data to record just the information needed by the
-visualize_results script.
-"""
-
-import functools
-import pathlib
-import pickle
-import random
-
-import numpy as np
-import time
-
-from evolution import (
-    NUM_SPECIES, NUM_TRIALS, NUM_ORGANISMS,
-    NUM_SPECIES_GENERATIONS, NUM_ORGANISM_GENERATIONS,
-    Clade)
-from kernel import FitnessDType, FitnessGoal
-from phenotype_program import Constraints
-
-POPULATION_SIZE = NUM_SPECIES * NUM_TRIALS * NUM_ORGANISMS
-
-LIFETIMES_PER_TRIAL = (
-    NUM_SPECIES_GENERATIONS * NUM_ORGANISM_GENERATIONS * POPULATION_SIZE)
-
-
-class OrganismData:
-    """A summary of a single evolved organism.
-
-    Attributes
-    ----------
-    fitness_scores: FitnessDType
-        The fitness score for this organism
-    genotype: numpy array of GenotypeDType
-        The genotype of this organism, useful for reproducing the phenotype on
-        demand.
-    """
-    def __init__(self, organism_fitness, genotype):
-        self.fitness = organism_fitness
-        self.genotype = genotype
-
-
-# Sortable by fitness
-@functools.total_ordering
-class SpeciesData:
-    """A summary of an evolved species of organisms.
-
-    Attributes
-    ----------
-    fitness: FitnessDType
-        The fitness score for this species
-    phenotype_program: PhenotypeProgram
-        The PhenotypeProgram for this species, useful for reproducing the
-        phenotype of an organism of this species.
-    all_trial_organism_fitness: numpy array of FitnessDType
-        A record of the best fitness score from the full population of
-        organisms across all trials and generations, useful for visualizing
-        the "evolvability" of organisms of each species (which determines
-        species fitness, like phenotype does for an organism).
-    best_organism: OrganismData
-        A summary of the best organism found for this species.
-    """
-    def __init__(self, species_fitness, organism_fitness,
-                 phenotype_program, best_organism):
-        self.fitness = species_fitness
-        self.phenotype_program = phenotype_program
-
-        # Rather than recording the fitness of all organisms across all trials
-        # and generations, keep just the best fitness score for all trials and
-        # generations. This shows how max fitness improves over time, a sign of
-        # "evolvability."
-        assert organism_fitness.shape == (
-            NUM_TRIALS, NUM_ORGANISMS, NUM_ORGANISM_GENERATIONS)
-        self.all_trial_organism_fitness = organism_fitness.max(axis=1)
-        assert self.all_trial_organism_fitness.shape == (
-            NUM_TRIALS, NUM_ORGANISM_GENERATIONS)
-
-        # The best organism can vary significantly across trials, but not
-        # always, and the focus of this experiment is on the species. For that
-        # reason, only capture one best organism per species.
-        self.best_organism = best_organism
-
-    def __eq__(self, other):
-        if other is None:
-            return False
-        return self.fitness == other.fitness
-
-    def __lt__(self, other):
-        if other is None:
-            return False
-        return self.fitness < other.fitness
-
-
-class ExperimentData:
-    """A summary of the species evolved in an experiment with multiple trials.
-
-    Attributes
-    ----------
-    best_species_per_trial: list of SpeciesData
-        A summary of the best species from each trial.
-    all_trial_species_fitness: numpy array of FitnessDType
-        A record of the best fitness score from the full population of
-        species across all trials and generations, useful for visualizing
-        the "evolvability" of species in this experiment (and the effectiveness
-        of the epigenetic algorithm overall).
-    """
-    def __init__(self, results_path):
-        # Try to load partial results from the filesystem, or create an empty
-        # ExperimentData object.
-        self.results_path = results_path
-        if self.load_from_filesystem():
-            return
-        self.best_species_per_trial = []
-        self.all_trial_species_fitness = np.zeros(
-            (NUM_TRIALS, NUM_SPECIES_GENERATIONS), dtype=FitnessDType)
-
-    def log_trial(self, species_trial, clade):
-        """Record the results of one experiment trial to the filesystem.
-
-        This method processes the raw experiment data collected in clade to
-        capture just the data needed by the visualize_results script. Once the
-        data is processed, it gets written to the filesystem.
-        """
-        # For reference, document the shape of the arrays manipulated here.
-        assert clade.species_fitness_history.shape == (
-            NUM_SPECIES, NUM_SPECIES_GENERATIONS)
-        assert clade.organism_fitness_history.shape == (
-            NUM_SPECIES, NUM_TRIALS,
-            NUM_ORGANISMS, NUM_ORGANISM_GENERATIONS)
-        assert clade.genotypes.shape == (
-            NUM_SPECIES, NUM_TRIALS, NUM_ORGANISMS)
-
-        # Find the species with the best fitness in the final generation, then
-        # find the fittest organism evolved for that species across all
-        # organism trials.
-        species_index = clade.species_fitness_history[:, -1].argmax()
-        organism_fitness_by_trial = clade.organism_fitness_history[
-            species_index, :, :, -1]
-        assert organism_fitness_by_trial.shape == (NUM_TRIALS, NUM_ORGANISMS)
-        organism_trial = organism_fitness_by_trial.max(axis=1).argmax()
-        organism_index = organism_fitness_by_trial[organism_trial].argmax()
-
-        # Record basic information about the best organism produced by the best
-        # species in this species trial.
-        organism_data = OrganismData(
-            clade.organism_fitness_history[
-                species_index, organism_trial, organism_index, -1],
-            clade.genotypes[species_index, organism_trial, organism_index])
-
-        # Record basic information about the best species in this species
-        # trial, including the best organism of that species.
-        species_data = SpeciesData(
-            clade.species_fitness_history[species_index, -1],
-            clade.organism_fitness_history[species_index, :, :, :],
-            clade.programs[species_index],
-            organism_data)
-
-        # Record best species data from each species trial on filesystem.
-        self.best_species_per_trial.append(species_data)
-        self.best_species_per_trial.sort()
-        self.all_trial_species_fitness[species_trial] = (
-            clade.species_fitness_history[species_index])
-        self.save_to_filesystem()
-
-    def load_from_filesystem(self):
-        """Attempt to load ExperimentData from the filesystem."""
-        try:
-            with open(self.results_path, 'rb') as file:
-                data = pickle.load(file)
-            (self.best_species_per_trial,
-             self.all_trial_species_fitness) = data
-            return True
-        except Exception:
-            return False
-
-    def save_to_filesystem(self):
-        """Attempt to save ExperimentData to the filesystem."""
-        data = (self.best_species_per_trial,
-                self.all_trial_species_fitness)
-        with open(self.results_path, 'wb') as file:
-            pickle.dump(data, file)
-
-
-# Sortable by number of completed trials.
-@functools.total_ordering
-class Experiment:
-    """Handle for managing result data objects for an Experiment.
-
-    This is the primary interface between this module and the rest of the
-    project. Each experiment is associated with a directory path where
-    experiment state and results will be recorded. Each experiment takes a set
-    of Constraints that determine how species evolution will work, a
-    FitnessGoal that each species will adapt to, and a name string to identify
-    the experiment. If experiment state is found in the path directory, then
-    these experiment metadata will be restored from that state and the
-    arguments will be ignored. Otherwise, a new Experiment is created with
-    those metadata to be saved to the filesystem once the first trial is run.
-    """
-    def __init__(self, path, name=None, fitness_goal=None,
-                 constraints=None):
-        assert path.is_dir()
-        self.path = path
-        self.results_path = path.joinpath('results.pickle')
-        self.state_path = path.joinpath('state.pickle')
-        # Either load metadata and state from the filesystem, or initialize
-        # them for a new Experiment.
-        if self.load_from_filesystem():
-            return
-        self.name = name
-        self.fitness_goal = fitness_goal
-        self.constraints = constraints
-        self.trial = -1
-        self.elapsed = 0
-        self.lifetimes = 0
-        self.experiment_data = None
-
-    def has_started(self):
-        """Returns True iff at least one trial has been run."""
-        return self.trial > -1
-
-    def has_finished(self):
-        """Returns True iff all trials have completed."""
-        return self.trial + 1 >= NUM_TRIALS
-
-    def get_results(self):
-        """Load results from the filesystem."""
-        return ExperimentData(self.results_path)
-
-    def run_trial(self):
-        """Run one trial, and save results to the filesystem."""
-        self.trial += 1
-
-        # Record how long it takes to run this trial in order to estimate how
-        # long it will take to run future trials.
-        start = time.perf_counter()
-
-        # Actually evolve species and capture data for this trial to the
-        # filesystem. Note this either starts a new ExperimentData object or
-        # appends to the one already present on the filesystem.
-        # Seed the RNG with the trial number, so each trial will have a
-        # different but repeatable pseudorandom sequence.
-        clade = Clade(constraints=self.constraints, seed=self.trial)
-        clade.evolve_species(self.fitness_goal)
-        experiment_data = self.get_results()
-        experiment_data.log_trial(self.trial, clade)
-
-        # Only hold experiment results in memory for the duration of the trial.
-        # This prevents the program's memory footprint from growing as it
-        # processes long batch runs.
-        del experiment_data
-        del clade
-
-        # Update experiment metadata and save it to the filesystem.
-        self.elapsed += time.perf_counter() - start
-        self.lifetimes += LIFETIMES_PER_TRIAL
-        self.save_to_filesystem()
-
-    @property
-    def klps(self):
-        """Experiment execution speed, in thousands of lifetimes per second."""
-        return self.lifetimes / self.elapsed / 1000
-
-    @property
-    def average_trial_duration(self):
-        """Trial runtime in seconds, averaged across all trials run so far."""
-        if self.trial == -1:
-            return None
-        return self.elapsed / (self.trial + 1)
-
-    @property
-    def remaining_trials(self):
-        """Number of trials left to run."""
-        return NUM_TRIALS - self.trial - 1
-
-    def save_to_filesystem(self):
-        """Attempt to save metadata and state to the filesystem."""
-        data = (self.name,
-                self.fitness_goal,
-                self.constraints,
-                self.trial,
-                self.elapsed,
-                self.lifetimes)
-        with open(self.state_path, 'wb') as file:
-            pickle.dump(data, file)
-
-    def load_from_filesystem(self):
-        """Attempt to load metadata and state from the filesystem."""
-        try:
-            with open(self.state_path, 'rb') as file:
-                data = pickle.load(file)
-            (self.name,
-             self.fitness_goal,
-             self.constraints,
-             self.trial,
-             self.elapsed,
-             self.lifetimes) = data
-            return True
-        except Exception:
-            return False
-
-    def __eq__(self, other):
-        if other is None:
-            return False
-        return self.trial == other.trial
-
-    def __lt__(self, other):
-        if other is None:
-            return False
-        return self.trial < other.trial
-
-
-def build_experiment_list():
-    """Construct the list of all experiments to run for this project.
-
-    This project compares how many variations of the core algorithm performs on
-    a variety of FitnessGoals. Each experiment can take a long time to run
-    (nearly two hours on the original development machine), and the cross
-    product of all possible Constraints and FitnessGoals is quite large. For
-    that reason, it's helpful to sometimes run just a few of the full set of
-    experiments. This is easily done by commenting and uncommenting lines
-    below, to change up which subsets of the full list of experiments will be
-    considered by the run_experiments and visualize_results scripts. Since all
-    result data is saved to the filesystem keyed by experiment name, changing
-    the set of experiments to run won't clobber results already computed for
-    other experiments.
-
-    There's no need to call this function directly, just use the
-    experiment_list variable below.
-    """
-    goals = [
-<<<<<<< HEAD
-=======
-        FitnessGoal.ENTROPY,
->>>>>>> 3874c442
-        FitnessGoal.EXPLODE,
-        FitnessGoal.LEFT_TO_RIGHT,
-        FitnessGoal.RING,
-        FitnessGoal.STILL_LIFE,
-        FitnessGoal.SYMMETRY,
-        FitnessGoal.THREE_CYCLE,
-        FitnessGoal.TWO_CYCLE,
-    ]
-    bias_options = [
-        False,
-        True,
-    ]
-    composition_options = [
-        False,
-        True,
-    ]
-    stamp_options = [
-        False,
-        True,
-    ]
-    experiment_list = []
-    for goal in goals:
-        for allow_bias in bias_options:
-            for allow_composition in composition_options:
-                for allow_stamp_transforms in stamp_options:
-                    constraints = Constraints(
-                        allow_bias, allow_composition, allow_stamp_transforms)
-                    constraint_str = (
-                        f'B{allow_bias:b}'
-                        f'C{allow_composition:b}'
-                        f'S{allow_stamp_transforms:b}')
-                    path = pathlib.Path(
-                        f'output/experiments/{goal.name}/{constraint_str}')
-                    path.mkdir(parents=True, exist_ok=True)
-                    name = f'{goal.name}_{constraint_str}'
-                    experiment_list.append(
-                        Experiment(path, name, goal, constraints))
-    return experiment_list
-
-
-# The master list of all experiments to run for this project.
-experiment_list = build_experiment_list()
+"""Define all experiment data collected by this project.
+
+This project is an experimental evolutionary algorithm. To better understand
+how it works and how various design decisions impact performance, the project
+tests various algorithm variants on a suite of different FitnessGoals. Because
+luck is a major factor in any evolutionary algorithm, it repeats each
+experiment NUM_TRIALS times to estimate average performance.
+
+The run_experiments script uses this module to define the set of experiments to
+run, generate result data, and manage that data on a filesystem. This module
+uses the evolution module to actually run the experiment and gather data, then
+it post-processes that data to record just the information needed by the
+visualize_results script.
+"""
+
+import functools
+import pathlib
+import pickle
+import random
+
+import numpy as np
+import time
+
+from evolution import (
+    NUM_SPECIES, NUM_TRIALS, NUM_ORGANISMS,
+    NUM_SPECIES_GENERATIONS, NUM_ORGANISM_GENERATIONS,
+    Clade)
+from kernel import FitnessDType, FitnessGoal
+from phenotype_program import Constraints
+
+POPULATION_SIZE = NUM_SPECIES * NUM_TRIALS * NUM_ORGANISMS
+
+LIFETIMES_PER_TRIAL = (
+    NUM_SPECIES_GENERATIONS * NUM_ORGANISM_GENERATIONS * POPULATION_SIZE)
+
+
+class OrganismData:
+    """A summary of a single evolved organism.
+
+    Attributes
+    ----------
+    fitness_scores: FitnessDType
+        The fitness score for this organism
+    genotype: numpy array of GenotypeDType
+        The genotype of this organism, useful for reproducing the phenotype on
+        demand.
+    """
+    def __init__(self, organism_fitness, genotype):
+        self.fitness = organism_fitness
+        self.genotype = genotype
+
+
+# Sortable by fitness
+@functools.total_ordering
+class SpeciesData:
+    """A summary of an evolved species of organisms.
+
+    Attributes
+    ----------
+    fitness: FitnessDType
+        The fitness score for this species
+    phenotype_program: PhenotypeProgram
+        The PhenotypeProgram for this species, useful for reproducing the
+        phenotype of an organism of this species.
+    all_trial_organism_fitness: numpy array of FitnessDType
+        A record of the best fitness score from the full population of
+        organisms across all trials and generations, useful for visualizing
+        the "evolvability" of organisms of each species (which determines
+        species fitness, like phenotype does for an organism).
+    best_organism: OrganismData
+        A summary of the best organism found for this species.
+    """
+    def __init__(self, species_fitness, organism_fitness,
+                 phenotype_program, best_organism):
+        self.fitness = species_fitness
+        self.phenotype_program = phenotype_program
+
+        # Rather than recording the fitness of all organisms across all trials
+        # and generations, keep just the best fitness score for all trials and
+        # generations. This shows how max fitness improves over time, a sign of
+        # "evolvability."
+        assert organism_fitness.shape == (
+            NUM_TRIALS, NUM_ORGANISMS, NUM_ORGANISM_GENERATIONS)
+        self.all_trial_organism_fitness = organism_fitness.max(axis=1)
+        assert self.all_trial_organism_fitness.shape == (
+            NUM_TRIALS, NUM_ORGANISM_GENERATIONS)
+
+        # The best organism can vary significantly across trials, but not
+        # always, and the focus of this experiment is on the species. For that
+        # reason, only capture one best organism per species.
+        self.best_organism = best_organism
+
+    def __eq__(self, other):
+        if other is None:
+            return False
+        return self.fitness == other.fitness
+
+    def __lt__(self, other):
+        if other is None:
+            return False
+        return self.fitness < other.fitness
+
+
+class ExperimentData:
+    """A summary of the species evolved in an experiment with multiple trials.
+
+    Attributes
+    ----------
+    best_species_per_trial: list of SpeciesData
+        A summary of the best species from each trial.
+    all_trial_species_fitness: numpy array of FitnessDType
+        A record of the best fitness score from the full population of
+        species across all trials and generations, useful for visualizing
+        the "evolvability" of species in this experiment (and the effectiveness
+        of the epigenetic algorithm overall).
+    """
+    def __init__(self, results_path):
+        # Try to load partial results from the filesystem, or create an empty
+        # ExperimentData object.
+        self.results_path = results_path
+        if self.load_from_filesystem():
+            return
+        self.best_species_per_trial = []
+        self.all_trial_species_fitness = np.zeros(
+            (NUM_TRIALS, NUM_SPECIES_GENERATIONS), dtype=FitnessDType)
+
+    def log_trial(self, species_trial, clade):
+        """Record the results of one experiment trial to the filesystem.
+
+        This method processes the raw experiment data collected in clade to
+        capture just the data needed by the visualize_results script. Once the
+        data is processed, it gets written to the filesystem.
+        """
+        # For reference, document the shape of the arrays manipulated here.
+        assert clade.species_fitness_history.shape == (
+            NUM_SPECIES, NUM_SPECIES_GENERATIONS)
+        assert clade.organism_fitness_history.shape == (
+            NUM_SPECIES, NUM_TRIALS,
+            NUM_ORGANISMS, NUM_ORGANISM_GENERATIONS)
+        assert clade.genotypes.shape == (
+            NUM_SPECIES, NUM_TRIALS, NUM_ORGANISMS)
+
+        # Find the species with the best fitness in the final generation, then
+        # find the fittest organism evolved for that species across all
+        # organism trials.
+        species_index = clade.species_fitness_history[:, -1].argmax()
+        organism_fitness_by_trial = clade.organism_fitness_history[
+            species_index, :, :, -1]
+        assert organism_fitness_by_trial.shape == (NUM_TRIALS, NUM_ORGANISMS)
+        organism_trial = organism_fitness_by_trial.max(axis=1).argmax()
+        organism_index = organism_fitness_by_trial[organism_trial].argmax()
+
+        # Record basic information about the best organism produced by the best
+        # species in this species trial.
+        organism_data = OrganismData(
+            clade.organism_fitness_history[
+                species_index, organism_trial, organism_index, -1],
+            clade.genotypes[species_index, organism_trial, organism_index])
+
+        # Record basic information about the best species in this species
+        # trial, including the best organism of that species.
+        species_data = SpeciesData(
+            clade.species_fitness_history[species_index, -1],
+            clade.organism_fitness_history[species_index, :, :, :],
+            clade.programs[species_index],
+            organism_data)
+
+        # Record best species data from each species trial on filesystem.
+        self.best_species_per_trial.append(species_data)
+        self.best_species_per_trial.sort()
+        self.all_trial_species_fitness[species_trial] = (
+            clade.species_fitness_history[species_index])
+        self.save_to_filesystem()
+
+    def load_from_filesystem(self):
+        """Attempt to load ExperimentData from the filesystem."""
+        try:
+            with open(self.results_path, 'rb') as file:
+                data = pickle.load(file)
+            (self.best_species_per_trial,
+             self.all_trial_species_fitness) = data
+            return True
+        except Exception:
+            return False
+
+    def save_to_filesystem(self):
+        """Attempt to save ExperimentData to the filesystem."""
+        data = (self.best_species_per_trial,
+                self.all_trial_species_fitness)
+        with open(self.results_path, 'wb') as file:
+            pickle.dump(data, file)
+
+
+# Sortable by number of completed trials.
+@functools.total_ordering
+class Experiment:
+    """Handle for managing result data objects for an Experiment.
+
+    This is the primary interface between this module and the rest of the
+    project. Each experiment is associated with a directory path where
+    experiment state and results will be recorded. Each experiment takes a set
+    of Constraints that determine how species evolution will work, a
+    FitnessGoal that each species will adapt to, and a name string to identify
+    the experiment. If experiment state is found in the path directory, then
+    these experiment metadata will be restored from that state and the
+    arguments will be ignored. Otherwise, a new Experiment is created with
+    those metadata to be saved to the filesystem once the first trial is run.
+    """
+    def __init__(self, path, name=None, fitness_goal=None,
+                 constraints=None):
+        assert path.is_dir()
+        self.path = path
+        self.results_path = path.joinpath('results.pickle')
+        self.state_path = path.joinpath('state.pickle')
+        # Either load metadata and state from the filesystem, or initialize
+        # them for a new Experiment.
+        if self.load_from_filesystem():
+            return
+        self.name = name
+        self.fitness_goal = fitness_goal
+        self.constraints = constraints
+        self.trial = -1
+        self.elapsed = 0
+        self.lifetimes = 0
+        self.experiment_data = None
+
+    def has_started(self):
+        """Returns True iff at least one trial has been run."""
+        return self.trial > -1
+
+    def has_finished(self):
+        """Returns True iff all trials have completed."""
+        return self.trial + 1 >= NUM_TRIALS
+
+    def get_results(self):
+        """Load results from the filesystem."""
+        return ExperimentData(self.results_path)
+
+    def run_trial(self):
+        """Run one trial, and save results to the filesystem."""
+        self.trial += 1
+
+        # Record how long it takes to run this trial in order to estimate how
+        # long it will take to run future trials.
+        start = time.perf_counter()
+
+        # Actually evolve species and capture data for this trial to the
+        # filesystem. Note this either starts a new ExperimentData object or
+        # appends to the one already present on the filesystem.
+        # Seed the RNG with the trial number, so each trial will have a
+        # different but repeatable pseudorandom sequence.
+        clade = Clade(constraints=self.constraints, seed=self.trial)
+        clade.evolve_species(self.fitness_goal)
+        experiment_data = self.get_results()
+        experiment_data.log_trial(self.trial, clade)
+
+        # Only hold experiment results in memory for the duration of the trial.
+        # This prevents the program's memory footprint from growing as it
+        # processes long batch runs.
+        del experiment_data
+        del clade
+
+        # Update experiment metadata and save it to the filesystem.
+        self.elapsed += time.perf_counter() - start
+        self.lifetimes += LIFETIMES_PER_TRIAL
+        self.save_to_filesystem()
+
+    @property
+    def klps(self):
+        """Experiment execution speed, in thousands of lifetimes per second."""
+        return self.lifetimes / self.elapsed / 1000
+
+    @property
+    def average_trial_duration(self):
+        """Trial runtime in seconds, averaged across all trials run so far."""
+        if self.trial == -1:
+            return None
+        return self.elapsed / (self.trial + 1)
+
+    @property
+    def remaining_trials(self):
+        """Number of trials left to run."""
+        return NUM_TRIALS - self.trial - 1
+
+    def save_to_filesystem(self):
+        """Attempt to save metadata and state to the filesystem."""
+        data = (self.name,
+                self.fitness_goal,
+                self.constraints,
+                self.trial,
+                self.elapsed,
+                self.lifetimes)
+        with open(self.state_path, 'wb') as file:
+            pickle.dump(data, file)
+
+    def load_from_filesystem(self):
+        """Attempt to load metadata and state from the filesystem."""
+        try:
+            with open(self.state_path, 'rb') as file:
+                data = pickle.load(file)
+            (self.name,
+             self.fitness_goal,
+             self.constraints,
+             self.trial,
+             self.elapsed,
+             self.lifetimes) = data
+            return True
+        except Exception:
+            return False
+
+    def __eq__(self, other):
+        if other is None:
+            return False
+        return self.trial == other.trial
+
+    def __lt__(self, other):
+        if other is None:
+            return False
+        return self.trial < other.trial
+
+
+def build_experiment_list():
+    """Construct the list of all experiments to run for this project.
+
+    This project compares how many variations of the core algorithm performs on
+    a variety of FitnessGoals. Each experiment can take a long time to run
+    (nearly two hours on the original development machine), and the cross
+    product of all possible Constraints and FitnessGoals is quite large. For
+    that reason, it's helpful to sometimes run just a few of the full set of
+    experiments. This is easily done by commenting and uncommenting lines
+    below, to change up which subsets of the full list of experiments will be
+    considered by the run_experiments and visualize_results scripts. Since all
+    result data is saved to the filesystem keyed by experiment name, changing
+    the set of experiments to run won't clobber results already computed for
+    other experiments.
+
+    There's no need to call this function directly, just use the
+    experiment_list variable below.
+    """
+    goals = [
+        FitnessGoal.ENTROPY,
+        FitnessGoal.EXPLODE,
+        FitnessGoal.LEFT_TO_RIGHT,
+        FitnessGoal.RING,
+        FitnessGoal.STILL_LIFE,
+        FitnessGoal.SYMMETRY,
+        FitnessGoal.THREE_CYCLE,
+        FitnessGoal.TWO_CYCLE,
+    ]
+    bias_options = [
+        False,
+        True,
+    ]
+    composition_options = [
+        False,
+        True,
+    ]
+    stamp_options = [
+        False,
+        True,
+    ]
+    experiment_list = []
+    for goal in goals:
+        for allow_bias in bias_options:
+            for allow_composition in composition_options:
+                for allow_stamp_transforms in stamp_options:
+                    constraints = Constraints(
+                        allow_bias, allow_composition, allow_stamp_transforms)
+                    constraint_str = (
+                        f'B{allow_bias:b}'
+                        f'C{allow_composition:b}'
+                        f'S{allow_stamp_transforms:b}')
+                    path = pathlib.Path(
+                        f'output/experiments/{goal.name}/{constraint_str}')
+                    path.mkdir(parents=True, exist_ok=True)
+                    name = f'{goal.name}_{constraint_str}'
+                    experiment_list.append(
+                        Experiment(path, name, goal, constraints))
+    return experiment_list
+
+
+# The master list of all experiments to run for this project.
+experiment_list = build_experiment_list()